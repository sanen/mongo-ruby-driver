--- conflicted
+++ resolved
@@ -39,13 +39,9 @@
         def to_s
           @uuid
         end
-<<<<<<< HEAD
-        
-=======
 
         # This will make more sense when we implement the Babble algorithm for
         # generating object ids.
->>>>>>> cfee6319
         def <=>(other)
           to_s <=> other.to_s
         end

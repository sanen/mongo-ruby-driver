--- conflicted
+++ resolved
@@ -222,13 +222,6 @@
     assert_equal regex, rows[0]['b']
   end
 
-<<<<<<< HEAD
-  private
-  
-  def new_oid
-    XGen::Mongo::Driver::ObjectID.new
-  end
-=======
   def test_strict
     assert !@db.strict?
     @db.strict = true
@@ -275,5 +268,9 @@
     assert @db.master?
   end
 
->>>>>>> 02cd38fc
+  private
+  
+  def new_oid
+    XGen::Mongo::Driver::ObjectID.new
+  end
 end